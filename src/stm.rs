--- conflicted
+++ resolved
@@ -141,11 +141,9 @@
         Msp::ver(&msgp, &sig.pk.mvk, &sig.sigma)
     }
 
-<<<<<<< HEAD
-    pub fn aggregate<P:Proof>(&self, sigs: &[StmSig], indices: &[Index], msg: &[u8]) -> Option<StmMultiSig<P>> {
-=======
-    pub fn aggregate(&self, sigs: &[StmSig], indices: &[Index], msg: &[u8]) -> Result<StmMultiSig, AggregationFailure> {
->>>>>>> 7cf24ac8
+    pub fn aggregate<P:Proof>(&self, sigs: &[StmSig], indices: &[Index], msg: &[u8])
+        -> Result<StmMultiSig<P>, AggregationFailure>
+    {
         let avk = self.avk.as_ref().unwrap();
         let msgp = avk.concat_with_msg(msg);
         let mut seen_indices = std::collections::HashSet::new();
@@ -164,18 +162,8 @@
         let sigmas = sigs.iter().map(|sig| sig.sigma).collect::<Vec<_>>();
         let ivk = Msp::aggregate_keys(&mvks);
         let mu = Msp::aggregate_sigs(msg, &sigmas);
-<<<<<<< HEAD
         let proof = P::prove(avk, &ivk, msg, &sigs, &indices, &evals);
-        Some(StmMultiSig {
-=======
-        let witness = Witness {
-            sigs: sigs.to_vec(),
-            indices: indices.to_vec(),
-            evals,
-        };
-        let proof = ConcatProof::prove(avk, &ivk, msg, &witness);
         Ok(StmMultiSig {
->>>>>>> 7cf24ac8
             ivk,
             mu,
             proof,
@@ -383,7 +371,8 @@
 
             assert!(sigs.len() < params.k as usize);
 
-            let msig = ps[aggregator].aggregate(&sigs, &ixs, &msg).expect("Aggregate failed");
+            let msig = ps[aggregator].aggregate::<ConcatProof>(&sigs, &ixs, &msg)
+                                     .expect("Aggregate failed");
             assert!(!ps[verifier].verify_aggregate(&msig, &msg));
 
         }
