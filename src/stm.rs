//! Top-level API for Mithril Stake-based Threshold Multisignature scheme.

use std::rc::Rc;
use super::{ev_lt_phi, Index, PartyId, Path, Stake};
<<<<<<< HEAD
use crate::key_reg::{KeyReg, RegParty};
use crate::merkle_tree::{HashLeaf, MerkleTree};
use crate::msp::{Msp, MspMvk, MspPk, MspSig, MspSk};
use crate::proof::Proof;

use ark_ec::PairingEngine;
use ark_ff::ToConstraintField;
=======
use crate::key_reg::KeyReg;
use crate::merkle_tree::MerkleTree;
use crate::mithril_proof::{MithrilProof, Statement, Witness};
use crate::msp::{Msp, MspMvk, MspPk, MspSig, MspSk};
use crate::proof::ProverEnv;
use std::convert::From;
>>>>>>> 72fc2045
use std::collections::HashMap;

/// The values that are represented in the Merkle Tree.
#[derive(Clone)]
pub struct MTValue<PE: PairingEngine>(pub MspMvk<PE>, pub Stake);

/// Used to set protocol parameters.
#[derive(Clone, Copy, PartialEq)]
pub struct StmParameters {
    /// Security parameter, upper bound on indices
    pub m: u64,

    /// Quorum parameter
    pub k: u64,

    /// `f` in phi(w) = 1 - (1 - f)^w
    pub phi_f: f64,
}

/// Initializer for `StmSigner`.
pub struct StmInitializer<H, PE>
where
    H: HashLeaf<MTValue<PE>>,
    PE: PairingEngine,
{
    party_id: PartyId,
    stake: Stake,
    avk: Option<MerkleTree<MTValue<PE>, H>>,
    sk: Option<MspSk<PE>>,
    pk: Option<MspPk<PE>>,
    total_stake: Option<Stake>,
    params: StmParameters,
}

/// Participant in the protocol. Can sign messages.
pub struct StmSigner<H, PE>
where
    H: HashLeaf<MTValue<PE>>,
    PE: PairingEngine,
{
    party_id: PartyId,
    stake: Stake,
    params: StmParameters,
    total_stake: Stake,
    avk: MerkleTree<MTValue<PE>, H>,
    sk: MspSk<PE>,
    pk: MspPk<PE>,
}

/// `StmClerk` can verify and aggregate `StmSig`s and verify `StmMultiSig`s.
<<<<<<< HEAD
pub struct StmClerk<H, PE>
where
    H: HashLeaf<MTValue<PE>>,
    PE: PairingEngine,
{
    avk: MerkleTree<MTValue<PE>, H>,
=======
pub struct StmClerk<E: ProverEnv> {
    avk: Rc<MerkleTree>,
>>>>>>> 72fc2045
    params: StmParameters,
    total_stake: Stake,
    proof_env: E,
    proof_key: E::ProvingKey,
    verif_key: E::VerificationKey,
}

/// Signature created by a single party who has won the lottery.
#[derive(Clone, Debug)]
pub struct StmSig<PE: PairingEngine, F> {
    pub sigma: MspSig<PE>,
    pub pk: MspPk<PE>,
    pub party: PartyId,
    pub stake: Stake,
    pub path: Path<F>,
}

/// Aggregated signature of many parties.
/// Contains proof that it is well-formed.
#[derive(Clone)]
<<<<<<< HEAD
pub struct StmMultiSig<P, PE>
where
    PE: PairingEngine,
{
    ivk: MspMvk<PE>,
    mu: MspSig<PE>,
    proof: P,
=======
pub struct StmMultiSig<Proof> {
    ivk: MspMvk,
    mu: MspSig,
    proof: Proof,
>>>>>>> 72fc2045
}

/// Error types for aggregation.
#[derive(Debug)]
pub enum AggregationFailure {
    NotEnoughSignatures(usize),
    /// How many signatures we got
    VerifyFailed,
}

impl<H, PE> StmInitializer<H, PE>
where
    PE: PairingEngine,
    H: HashLeaf<MTValue<PE>>,
{
    //////////////////////////
    // Initialization phase //
    //////////////////////////
    pub fn setup(params: StmParameters, party_id: PartyId, stake: Stake) -> Self {
        Self {
            party_id,
            stake,
            avk: None,
            sk: None,
            pk: None,
            total_stake: None,
            params,
        }
    }

    pub fn register(&mut self, kr: &mut KeyReg<PE>) {
        // (msk_i, mvk_i, k_i) <- MSP.Gen(Param)
        // (vk_i, sk_i) := ((mvk_i, k_i), msk_i)
        // send (Register, sid, vk_i) to F_KR
        let (sk, pk) = Msp::gen();
        self.sk = Some(sk);
        self.pk = Some(pk.clone());
        kr.register(self.party_id, self.stake, pk);
    }

    pub fn retrieve_all(&mut self, kr: &KeyReg<PE>) {
        // Reg := (K(P_i), stake_i)
        // Reg is padded to length N using null entries of stake 0
        // AVK <- MT.Create(Reg)
        let reg: Vec<MTValue<PE>> = kr
            .retrieve_all()
            .into_iter()
            .map(|so| {
                let p = so.unwrap_or(RegParty::null_party());
                MTValue(p.pk.mvk, p.stake)
            })
            .collect();
        self.avk = Some(MerkleTree::create(&reg));
        // get total stake
        self.total_stake = Some(reg.iter().map(|s| s.1).sum());
    }

    pub fn finish(self) -> StmSigner<H, PE> {
        StmSigner {
            party_id: self.party_id,
            stake: self.stake,
            params: self.params,
            total_stake: self.total_stake.expect("total stake unknown"),
            avk: self.avk.expect("merkle tree not created"),
            sk: self.sk.expect("register not called"),
            pk: self.pk.expect("register not called"),
        }
    }
}

impl<H, PE> StmSigner<H, PE>
where
    H: HashLeaf<MTValue<PE>>,
    PE: PairingEngine,
{
    /////////////////////
    // Operation phase //
    /////////////////////
    pub fn eligibility_check(&self, msg: &[u8], index: Index) -> bool {
        // let msg' <- AVK || msg
        // sigma <- MSP.Sig(msk, msg')
        // ev <- MSP.Eval(msg', index, sigma)
        // return 1 if ev < phi(stake) else return 0
        let msgp = self.avk.concat_with_msg(msg);
        let sigma = Msp::sig(&self.sk, &msgp);
        let ev = Msp::eval(&msgp, index, &sigma);
        ev_lt_phi(self.params.phi_f, ev, self.stake, self.total_stake)
    }

    pub fn sign(&self, msg: &[u8], index: Index) -> Option<StmSig<PE, H::F>> {
        if self.eligibility_check(msg, index) {
            // msg' <- AVK||msg
            // sigma <- MSP.Sig(msk,msg')
            // pi = (sigma, reg_i, i, p_i) where
            //      p_i is the users path inside the merkle tree AVK
            //      reg_i is (mvk_i, stake_i)
            // return pi
            let msgp = self.avk.concat_with_msg(msg);
            let sigma = Msp::sig(&self.sk, &msgp);
            let path = self.avk.get_path(self.party_id);
            let pk = self.pk.clone();
            Some(StmSig {
                sigma,
                pk,
                party: self.party_id,
                stake: self.stake,
                path,
            })
        } else {
            None
        }
    }
}

<<<<<<< HEAD
impl<H, PE> StmClerk<H, PE>
where
    H: HashLeaf<MTValue<PE>> + Clone,
    PE: PairingEngine,
    PE::G1Projective: ToConstraintField<PE::Fq>,
{
    pub fn new(params: StmParameters, avk: MerkleTree<MTValue<PE>, H>, total_stake: Stake) -> Self {
=======
impl<E: ProverEnv> StmClerk<E> {
    pub fn new(params: StmParameters, proof_env: E, avk: MerkleTree, total_stake: Stake) -> Self {
        let (pk, vk) = proof_env.setup();
>>>>>>> 72fc2045
        Self {
            params,
            avk: Rc::new(avk),
            total_stake,
            proof_env,
            proof_key: pk,
            verif_key: vk,
        }
    }

<<<<<<< HEAD
    pub fn from_signer(signer: &StmSigner<H, PE>) -> Self {
        Self::new(signer.params, signer.avk.clone(), signer.total_stake)
=======
    pub fn from_signer(signer: &StmSigner, proof_env: E) -> Self {
        Self::new(
            signer.params,
            proof_env,
            signer.avk.clone(),
            signer.total_stake,
        )
>>>>>>> 72fc2045
    }

    pub fn verify_sig(&self, sig: &StmSig<PE, H::F>, index: Index, msg: &[u8]) -> bool {
        let msgp = self.avk.concat_with_msg(msg);
        let ev = Msp::eval(&msgp, index, &sig.sigma);

        if !ev_lt_phi(self.params.phi_f, ev, sig.stake, self.total_stake)
            || !self
                .avk
                .check(&MTValue(sig.pk.mvk, sig.stake), sig.party, &sig.path)
        {
            return false;
        }
        Msp::ver(&msgp, &sig.pk.mvk, &sig.sigma)
    }

<<<<<<< HEAD
    pub fn aggregate<P: Proof<PE, H>>(
=======
    pub fn aggregate<Proof>(
>>>>>>> 72fc2045
        &self,
        sigs: &[StmSig<PE, H::F>],
        indices: &[Index],
        msg: &[u8],
<<<<<<< HEAD
    ) -> Result<StmMultiSig<P, PE>, AggregationFailure> {
=======
    ) -> Result<StmMultiSig<Proof>, AggregationFailure>
    where
        Proof: MithrilProof<E>,
    {
>>>>>>> 72fc2045
        let msgp = self.avk.concat_with_msg(msg);
        let mut evals = Vec::new();
        let mut mvks = Vec::new();
        let mut sigmas = Vec::new();
        let mut sigs_to_verify = Vec::new();
        let mut indices_to_verify = Vec::new();

        for (ix, sig) in dedup_sigs_for_indices::<H, PE>(sigs, indices) {
            if !self.verify_sig(&sig, *ix, msg) {
                return Err(AggregationFailure::VerifyFailed);
            }

            evals.push(Msp::eval(&msgp, *ix, &sig.sigma));
            sigmas.push(sig.sigma);
            mvks.push(sig.pk.mvk);
            sigs_to_verify.push(sig.clone());
            indices_to_verify.push(*ix);

            if indices_to_verify.len() == self.params.k as usize {
                break;
            }
        }
        let n_unique = indices_to_verify.len();
        if n_unique < self.params.k as usize {
            return Err(AggregationFailure::NotEnoughSignatures(n_unique));
        }

        let ivk = Msp::aggregate_keys(&mvks);
        let mu = Msp::aggregate_sigs(msg, &sigmas);

        let statement = Statement {
            avk: self.avk.clone(),
            ivk: Rc::from(ivk),
            mu: Rc::from(mu),
            msg: Rc::from(msg),
            params: Rc::from(self.params),
            total_stake: self.total_stake,
        };
        let witness = Witness {
            sigs: sigs_to_verify,
            indices: indices_to_verify,
            evals: evals,
        };
        let proof = Proof::prove(&self.proof_env, &self.proof_key, &Proof::RELATION, Proof::W::from(witness));
        Ok(StmMultiSig { ivk, mu, proof })
    }

<<<<<<< HEAD
    pub fn verify_msig<P: Proof<PE, H>>(&self, msig: &StmMultiSig<P, PE>, msg: &[u8]) -> bool {
        if !msig
            .proof
            .verify(&self.params, self.total_stake, &self.avk, &msig.ivk, msg)
        {
=======
    pub fn verify_msig<Proof>(&self, msig: &StmMultiSig<Proof>, msg: &[u8]) -> bool
    where
        Proof: MithrilProof<E>,
    {
        let statement = Statement {
            // Specific to the message and signatures
            ivk: Rc::from(msig.ivk),
            mu: Rc::from(msig.mu),
            msg: Rc::from(msg),
            // These are "background" information"
            avk: self.avk.clone(),
            params: Rc::from(self.params),
            total_stake: self.total_stake,
        };
        if !msig.proof.verify(
            &self.proof_env,
            &self.verif_key,
            &Proof::RELATION,
            &Proof::S::from(statement),
        ) {
>>>>>>> 72fc2045
            return false;
        }
        let msgp = self.avk.concat_with_msg(msg);
        Msp::aggregate_ver(&msgp, &msig.ivk, &msig.mu)
    }
}

fn dedup_sigs_for_indices<'a, H: HashLeaf<MTValue<PE>>, PE: PairingEngine>(
    sigs: &'a [StmSig<PE, H::F>],
    indices: &'a [Index],
) -> impl IntoIterator<Item = (&'a Index, &'a StmSig<PE, H::F>)>
where
    PE::G1Projective: ToConstraintField<PE::Fq>,
{
    let mut sigs_by_index: HashMap<&Index, &StmSig<PE, H::F>> = HashMap::new();
    for (ix, sig) in indices.iter().zip(sigs) {
        if let Some(old_sig) = sigs_by_index.get(ix) {
            if sig.sigma < old_sig.sigma {
                sigs_by_index.insert(ix, sig);
            }
        } else {
            sigs_by_index.insert(ix, sig);
        }
    }

    sigs_by_index.into_iter()
}

#[cfg(test)]
mod tests {
    use super::*;
<<<<<<< HEAD
    use crate::proof::ConcatProof;
    use ark_bls12_377::Bls12_377;
=======
    use crate::mithril_proof::concat_proofs::*;
>>>>>>> 72fc2045
    use proptest::collection::{hash_map, vec};
    use proptest::prelude::*;
    use rayon::prelude::*;
    use std::collections::{HashMap, HashSet};

    type H = sha3::Sha3_256;

    fn setup_equal_parties(params: StmParameters, nparties: usize) -> Vec<StmSigner<H, Bls12_377>> {
        let stake = vec![1; nparties];
        setup_parties(params, stake)
    }

    fn setup_parties(params: StmParameters, stake: Vec<Stake>) -> Vec<StmSigner<H, Bls12_377>> {
        let mut kr = KeyReg::new();
        let ps = stake
            .iter()
            .enumerate()
            .map(|(pid, stake)| {
                let mut p = StmInitializer::setup(params, pid, *stake);
                p.register(&mut kr);
                p
            })
            .collect::<Vec<_>>();
        ps.into_iter()
            .map(|mut p| {
                p.retrieve_all(&kr);
                p.finish()
            })
            .collect()
    }

    /// Generate a vector of stakes that should sum to `honest_stake`
    /// when ignoring the indices in `adversaries`
    fn arb_honest_for_adversaries(
        num_parties: usize,
        honest_stake: Stake,
        adversaries: HashMap<usize, Stake>,
    ) -> impl Strategy<Value = Vec<Stake>> {
        vec(1..honest_stake, num_parties).prop_map(move |parties| {
            let honest_sum = parties.iter().enumerate().fold(0, |acc, (i, s)| {
                if !adversaries.contains_key(&i) {
                    acc + s
                } else {
                    acc
                }
            });

            parties
                .iter()
                .enumerate()
                .map(|(i, s)| {
                    if let Some(a) = adversaries.get(&i) {
                        *a
                    } else {
                        (*s * honest_stake) / honest_sum
                    }
                })
                .collect()
        })
    }

    /// Generate a vector of N stakes summing to N*tstake,
    /// plus a subset S of 0..N such that the sum of the stakes at indices
    /// in S is astake*N
    fn arb_parties_with_adversaries(
        num_parties: usize,
        num_adversaries: usize,
        total_stake: Stake,
        adversary_stake: Stake,
    ) -> impl Strategy<Value = (HashSet<usize>, Vec<Stake>)> {
        hash_map(0..num_parties, 1..total_stake, num_adversaries).prop_flat_map(
            move |adversaries| {
                let adversary_sum: Stake = adversaries.values().sum();
                let adversaries_normed = adversaries
                    .iter()
                    .map(|(a, stake)| (*a, (stake * adversary_stake) / adversary_sum))
                    .collect();

                let adversaries = adversaries.into_keys().collect();
                (
                    Just(adversaries),
                    arb_honest_for_adversaries(
                        num_parties,
                        total_stake - adversary_stake,
                        adversaries_normed,
                    ),
                )
            },
        )
    }

    fn arb_num_parties_and_index(min: usize, max: usize) -> impl Strategy<Value = (usize, usize)> {
        (min..max).prop_flat_map(|n| (Just(n), 0..n))
    }

    fn find_signatures(
        m: u64,
        k: u64,
        msg: &[u8],
        ps: &[StmSigner<H, Bls12_377>],
        is: &[usize],
    ) -> (
        Vec<Index>,
        Vec<StmSig<Bls12_377, <H as HashLeaf<MTValue<Bls12_377>>>::F>>,
    ) {
        let indices: Vec<_> = (1..m).collect();
        let res = indices
            .par_iter()
            .flat_map(|ix| {
                let mut ixs = Vec::new();
                let mut sigs = Vec::new();
                for i in is {
                    if let Some(sig) = ps[*i].sign(&msg, *ix) {
                        sigs.push(sig);
                        ixs.push(*ix);
                    }
                }
                (ixs, sigs)
            })
            .unzip();

        res
    }

    proptest! {
        #[test]
        /// Test that when a party creates a signature it can be verified
        fn test_sig(msg in any::<[u8;16]>()) {
            let nparties = 2;
            let params = StmParameters { m: (nparties as u64), k: 1, phi_f: 0.2 };
            let mut ps = setup_equal_parties(params, nparties);
            let p = &mut ps[0];
            let clerk = StmClerk::from_signer(&p, TrivialEnv);


            for index in 1..nparties {
                if let Some(sig) = p.sign(&msg, index as u64) {
                    assert!(clerk.verify_sig(&sig, index as u64, &msg));
                }
            }
        }
    }

    proptest! {
        #![proptest_config(ProptestConfig::with_cases(50))]

        #[test]
        /// Test that when a quorum is found, the aggregate signature can be verified
        fn test_aggregate_sig(nparties in 2_usize..30,
                              m in 10_u64..20,
                              k in 1_u64..5,
                              msg in any::<[u8;16]>()) {
            let params = StmParameters { m: m, k: k, phi_f: 0.2 };
            let mut ps = setup_equal_parties(params, nparties);
            let clerk = StmClerk::from_signer(&ps[0], TrivialEnv);

            let all_ps: Vec<usize> = (0..nparties).collect();
            let (ixs, sigs) = find_signatures(m, k, &msg, &mut ps, &all_ps);

            let msig = clerk.aggregate::<ConcatProof<Bls12_377,<H as HashLeaf<MTValue<Bls12_377>>>::F>>(&sigs, &ixs, &msg);

            match msig {
                Ok(aggr) =>
                    assert!(clerk.verify_msig::<ConcatProof>(&aggr, &msg)),
                Err(AggregationFailure::NotEnoughSignatures(n)) =>
                    assert!(n < params.k as usize),
                _ =>
                    assert!(false)
            }
        }
    }

    /// Pick N between min and max, and then
    /// generate a vector of N stakes summing to N*tstake,
    /// plus a subset S of 0..N such that the sum of the stakes at indices
    /// in S is astake*N
    fn arb_parties_adversary_stake(
        min: usize,
        max: usize,
        tstake: Stake,
        astake: Stake,
    ) -> impl Strategy<Value = (HashSet<usize>, Vec<Stake>)> {
        (min..max)
            .prop_flat_map(|n| (Just(n), 1..=n / 2))
            .prop_flat_map(move |(n, nadv)| {
                arb_parties_with_adversaries(n, nadv, tstake * n as Stake, astake * n as Stake)
            })
    }

    proptest! {
        #![proptest_config(ProptestConfig::with_cases(10))]

        #[test]
        /// Test that when the adversaries do not hold sufficient stake, they can not form a quorum
        fn test_adversary_quorum(
            (adversaries, parties) in arb_parties_adversary_stake(8, 30, 16, 4),
            msg in any::<[u8;16]>(),
            i in any::<usize>(), j in any::<usize>(),
        ) {
            // Test sanity check:
            // Check that the adversarial party has less than 40% of the total stake.
            let (good, bad) = parties.iter().enumerate().fold((0,0), |(acc1, acc2), (i, st)| {
                if adversaries.contains(&i) {
                    (acc1, acc2 + *st)
                } else {
                    (acc1 + *st, acc2)
                }
            });
            assert!(bad as f64 / ((good + bad) as f64) < 0.4);

            let params = StmParameters { m: 2642, k: 357, phi_f: 0.2 }; // From Table 1
            let mut ps = setup_parties(params, parties);

            let (ixs, sigs) = find_signatures(params.m,
                                              params.k,
                                              &msg,
                                              &mut ps,
                                              &adversaries.into_iter().collect::<Vec<_>>());

            assert!(sigs.len() < params.k as usize);

            let clerk = StmClerk::from_signer(&ps[0], TrivialEnv);

            let msig = clerk.aggregate::<ConcatProof<Bls12_377,<H as HashLeaf<MTValue<Bls12_377>>>::F>>(&sigs, &ixs, &msg);
            match msig {
                Err(AggregationFailure::NotEnoughSignatures(n)) =>
                    assert!(n < params.k as usize),
                _ =>
                    assert!(false),
            }
        }
    }
}<|MERGE_RESOLUTION|>--- conflicted
+++ resolved
@@ -1,24 +1,16 @@
 //! Top-level API for Mithril Stake-based Threshold Multisignature scheme.
 
-use std::rc::Rc;
 use super::{ev_lt_phi, Index, PartyId, Path, Stake};
-<<<<<<< HEAD
 use crate::key_reg::{KeyReg, RegParty};
-use crate::merkle_tree::{HashLeaf, MerkleTree};
-use crate::msp::{Msp, MspMvk, MspPk, MspSig, MspSk};
-use crate::proof::Proof;
-
-use ark_ec::PairingEngine;
-use ark_ff::ToConstraintField;
-=======
-use crate::key_reg::KeyReg;
-use crate::merkle_tree::MerkleTree;
+use crate::merkle_tree::{MTHashLeaf, MerkleTree};
 use crate::mithril_proof::{MithrilProof, Statement, Witness};
 use crate::msp::{Msp, MspMvk, MspPk, MspSig, MspSk};
 use crate::proof::ProverEnv;
+use ark_ec::PairingEngine;
+use ark_ff::ToConstraintField;
+use std::collections::HashMap;
 use std::convert::From;
->>>>>>> 72fc2045
-use std::collections::HashMap;
+use std::rc::Rc;
 
 /// The values that are represented in the Merkle Tree.
 #[derive(Clone)]
@@ -40,7 +32,7 @@
 /// Initializer for `StmSigner`.
 pub struct StmInitializer<H, PE>
 where
-    H: HashLeaf<MTValue<PE>>,
+    H: MTHashLeaf<MTValue<PE>>,
     PE: PairingEngine,
 {
     party_id: PartyId,
@@ -55,7 +47,7 @@
 /// Participant in the protocol. Can sign messages.
 pub struct StmSigner<H, PE>
 where
-    H: HashLeaf<MTValue<PE>>,
+    H: MTHashLeaf<MTValue<PE>>,
     PE: PairingEngine,
 {
     party_id: PartyId,
@@ -68,17 +60,13 @@
 }
 
 /// `StmClerk` can verify and aggregate `StmSig`s and verify `StmMultiSig`s.
-<<<<<<< HEAD
-pub struct StmClerk<H, PE>
-where
-    H: HashLeaf<MTValue<PE>>,
+pub struct StmClerk<H, PE, E>
+where
+    H: MTHashLeaf<MTValue<PE>>,
     PE: PairingEngine,
-{
-    avk: MerkleTree<MTValue<PE>, H>,
-=======
-pub struct StmClerk<E: ProverEnv> {
-    avk: Rc<MerkleTree>,
->>>>>>> 72fc2045
+    E: ProverEnv,
+{
+    avk: Rc<MerkleTree<MTValue<PE>, H>>,
     params: StmParameters,
     total_stake: Stake,
     proof_env: E,
@@ -99,20 +87,13 @@
 /// Aggregated signature of many parties.
 /// Contains proof that it is well-formed.
 #[derive(Clone)]
-<<<<<<< HEAD
-pub struct StmMultiSig<P, PE>
+pub struct StmMultiSig<PE, Proof>
 where
     PE: PairingEngine,
 {
     ivk: MspMvk<PE>,
     mu: MspSig<PE>,
-    proof: P,
-=======
-pub struct StmMultiSig<Proof> {
-    ivk: MspMvk,
-    mu: MspSig,
     proof: Proof,
->>>>>>> 72fc2045
 }
 
 /// Error types for aggregation.
@@ -126,7 +107,7 @@
 impl<H, PE> StmInitializer<H, PE>
 where
     PE: PairingEngine,
-    H: HashLeaf<MTValue<PE>>,
+    H: MTHashLeaf<MTValue<PE>>,
 {
     //////////////////////////
     // Initialization phase //
@@ -185,7 +166,7 @@
 
 impl<H, PE> StmSigner<H, PE>
 where
-    H: HashLeaf<MTValue<PE>>,
+    H: MTHashLeaf<MTValue<PE>>,
     PE: PairingEngine,
 {
     /////////////////////
@@ -227,19 +208,20 @@
     }
 }
 
-<<<<<<< HEAD
-impl<H, PE> StmClerk<H, PE>
-where
-    H: HashLeaf<MTValue<PE>> + Clone,
+impl<H, PE, E: ProverEnv> StmClerk<H, PE, E>
+where
+    E: ProverEnv,
+    H: MTHashLeaf<MTValue<PE>> + Clone,
     PE: PairingEngine,
     PE::G1Projective: ToConstraintField<PE::Fq>,
 {
-    pub fn new(params: StmParameters, avk: MerkleTree<MTValue<PE>, H>, total_stake: Stake) -> Self {
-=======
-impl<E: ProverEnv> StmClerk<E> {
-    pub fn new(params: StmParameters, proof_env: E, avk: MerkleTree, total_stake: Stake) -> Self {
+    pub fn new(
+        params: StmParameters,
+        proof_env: E,
+        avk: MerkleTree<MTValue<PE>, H>,
+        total_stake: Stake,
+    ) -> Self {
         let (pk, vk) = proof_env.setup();
->>>>>>> 72fc2045
         Self {
             params,
             avk: Rc::new(avk),
@@ -250,18 +232,13 @@
         }
     }
 
-<<<<<<< HEAD
-    pub fn from_signer(signer: &StmSigner<H, PE>) -> Self {
-        Self::new(signer.params, signer.avk.clone(), signer.total_stake)
-=======
-    pub fn from_signer(signer: &StmSigner, proof_env: E) -> Self {
+    pub fn from_signer(signer: &StmSigner<H, PE>, proof_env: E) -> Self {
         Self::new(
             signer.params,
             proof_env,
             signer.avk.clone(),
             signer.total_stake,
         )
->>>>>>> 72fc2045
     }
 
     pub fn verify_sig(&self, sig: &StmSig<PE, H::F>, index: Index, msg: &[u8]) -> bool {
@@ -278,23 +255,15 @@
         Msp::ver(&msgp, &sig.pk.mvk, &sig.sigma)
     }
 
-<<<<<<< HEAD
-    pub fn aggregate<P: Proof<PE, H>>(
-=======
     pub fn aggregate<Proof>(
->>>>>>> 72fc2045
         &self,
         sigs: &[StmSig<PE, H::F>],
         indices: &[Index],
         msg: &[u8],
-<<<<<<< HEAD
-    ) -> Result<StmMultiSig<P, PE>, AggregationFailure> {
-=======
-    ) -> Result<StmMultiSig<Proof>, AggregationFailure>
+    ) -> Result<StmMultiSig<PE, Proof>, AggregationFailure>
     where
-        Proof: MithrilProof<E>,
+        Proof: MithrilProof<PE, H, E>,
     {
->>>>>>> 72fc2045
         let msgp = self.avk.concat_with_msg(msg);
         let mut evals = Vec::new();
         let mut mvks = Vec::new();
@@ -338,20 +307,18 @@
             indices: indices_to_verify,
             evals: evals,
         };
-        let proof = Proof::prove(&self.proof_env, &self.proof_key, &Proof::RELATION, Proof::W::from(witness));
+        let proof = Proof::prove(
+            &self.proof_env,
+            &self.proof_key,
+            &Proof::RELATION,
+            Proof::W::from(witness),
+        );
         Ok(StmMultiSig { ivk, mu, proof })
     }
 
-<<<<<<< HEAD
-    pub fn verify_msig<P: Proof<PE, H>>(&self, msig: &StmMultiSig<P, PE>, msg: &[u8]) -> bool {
-        if !msig
-            .proof
-            .verify(&self.params, self.total_stake, &self.avk, &msig.ivk, msg)
-        {
-=======
-    pub fn verify_msig<Proof>(&self, msig: &StmMultiSig<Proof>, msg: &[u8]) -> bool
+    pub fn verify_msig<Proof>(&self, msig: &StmMultiSig<PE, Proof>, msg: &[u8]) -> bool
     where
-        Proof: MithrilProof<E>,
+        Proof: MithrilProof<PE, H, E>,
     {
         let statement = Statement {
             // Specific to the message and signatures
@@ -369,7 +336,6 @@
             &Proof::RELATION,
             &Proof::S::from(statement),
         ) {
->>>>>>> 72fc2045
             return false;
         }
         let msgp = self.avk.concat_with_msg(msg);
@@ -377,7 +343,7 @@
     }
 }
 
-fn dedup_sigs_for_indices<'a, H: HashLeaf<MTValue<PE>>, PE: PairingEngine>(
+fn dedup_sigs_for_indices<'a, H: MTHashLeaf<MTValue<PE>>, PE: PairingEngine>(
     sigs: &'a [StmSig<PE, H::F>],
     indices: &'a [Index],
 ) -> impl IntoIterator<Item = (&'a Index, &'a StmSig<PE, H::F>)>
@@ -401,12 +367,8 @@
 #[cfg(test)]
 mod tests {
     use super::*;
-<<<<<<< HEAD
-    use crate::proof::ConcatProof;
+    use crate::mithril_proof::concat_proofs::*;
     use ark_bls12_377::Bls12_377;
-=======
-    use crate::mithril_proof::concat_proofs::*;
->>>>>>> 72fc2045
     use proptest::collection::{hash_map, vec};
     use proptest::prelude::*;
     use rayon::prelude::*;
@@ -510,7 +472,7 @@
         is: &[usize],
     ) -> (
         Vec<Index>,
-        Vec<StmSig<Bls12_377, <H as HashLeaf<MTValue<Bls12_377>>>::F>>,
+        Vec<StmSig<Bls12_377, <H as MTHashLeaf<MTValue<Bls12_377>>>::F>>,
     ) {
         let indices: Vec<_> = (1..m).collect();
         let res = indices
@@ -566,11 +528,11 @@
             let all_ps: Vec<usize> = (0..nparties).collect();
             let (ixs, sigs) = find_signatures(m, k, &msg, &mut ps, &all_ps);
 
-            let msig = clerk.aggregate::<ConcatProof<Bls12_377,<H as HashLeaf<MTValue<Bls12_377>>>::F>>(&sigs, &ixs, &msg);
+            let msig = clerk.aggregate::<ConcatProof<Bls12_377,H>>(&sigs, &ixs, &msg);
 
             match msig {
                 Ok(aggr) =>
-                    assert!(clerk.verify_msig::<ConcatProof>(&aggr, &msg)),
+                    assert!(clerk.verify_msig::<ConcatProof<Bls12_377,H>>(&aggr, &msg)),
                 Err(AggregationFailure::NotEnoughSignatures(n)) =>
                     assert!(n < params.k as usize),
                 _ =>
@@ -630,7 +592,7 @@
 
             let clerk = StmClerk::from_signer(&ps[0], TrivialEnv);
 
-            let msig = clerk.aggregate::<ConcatProof<Bls12_377,<H as HashLeaf<MTValue<Bls12_377>>>::F>>(&sigs, &ixs, &msg);
+            let msig = clerk.aggregate::<ConcatProof<Bls12_377,H>>(&sigs, &ixs, &msg);
             match msig {
                 Err(AggregationFailure::NotEnoughSignatures(n)) =>
                     assert!(n < params.k as usize),
